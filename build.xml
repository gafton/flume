--- conflicted
+++ resolved
@@ -458,12 +458,7 @@
 
   </target>
 
-<<<<<<< HEAD
-  <target name="compile-core"
-          depends="init,ivy-retrieve,version,compile-aho,compile-gen">
-=======
   <target name="compile-core" depends="init,version,ivy-retrieve,compile-gen">
->>>>>>> c3b91d0d
 
     <!-- Compile Java files (excluding JSPs) checking warnings -->
     <javac 
